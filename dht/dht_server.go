// Copyright 2020 xgfone
//
// Licensed under the Apache License, Version 2.0 (the "License");
// you may not use this file except in compliance with the License.
// You may obtain a copy of the License at
//
//     http://www.apache.org/licenses/LICENSE-2.0
//
// Unless required by applicable law or agreed to in writing, software
// distributed under the License is distributed on an "AS IS" BASIS,
// WITHOUT WARRANTIES OR CONDITIONS OF ANY KIND, either express or implied.
// See the License for the specific language governing permissions and
// limitations under the License.

// Package dht implements the DHT Protocol. And you can use it to build or join
// the DHT swarm network.
package dht

import (
	"bytes"
	"fmt"
	"io"
	"log"
	"net"
	"sync"
	"time"

	"github.com/xgfone/bt/bencode"
	"github.com/xgfone/bt/krpc"
	"github.com/xgfone/bt/metainfo"
	"github.com/xgfone/bt/utils"
)

const (
	queryMethodPing         = "ping"
	queryMethodFindNode     = "find_node"
	queryMethodGetPeers     = "get_peers"
	queryMethodAnnouncePeer = "announce_peer"
)

var errUnsupportedIPProtocol = fmt.Errorf("unsupported ip protocol")

// Predefine some ip protocol stacks.
const (
	IPv4Protocol IPProtocolStack = 4
	IPv6Protocol IPProtocolStack = 6
)

// IPProtocolStack represents the ip protocol stack, such as IPv4 or IPv6
type IPProtocolStack uint8

// Result is used to pass the response result to the callback function.
type Result struct {
	// Addr is the address of the peer where the request is sent to.
	//
	// Notice: it may be nil for "get_peers" request.
	Addr net.Addr

	// For Error
	Code    int    // 0 represents the success.
	Reason  string // Reason indicates the reason why the request failed when Code > 0.
	Timeout bool   // Timeout indicates whether the response is timeout.

	// The list of the address of the peers returned by GetPeers.
	Peers []metainfo.Address
}

// Config is used to configure the DHT server.
type Config struct {
	// K is the size of the bucket of the routing table.
	//
	// The default is 8.
	K int

	// ID is the id of the current DHT server node.
	//
	// The default is generated randomly
	ID metainfo.Hash

	// IPProtocols is used to specify the supported IP Protocol Stack.
	//
	// If not given, it will detect the address family of the server listens
	// automatically and set the supported ip protocol stack by the address
	// family. If fails, the default is []IPProtocolStack{IPv4Protocol}.
	// For the empty address, it supports the ipv4/ipv6 protocols by default.
	// So, if the server is listening on the empty address, such as ":6881",
	// and only supports IPv6, you should specify it to "IPv6Protocol".
	IPProtocols []IPProtocolStack

	// ReadOnly indicates whether the current node is read-only.
	//
	// If true, the DHT server will enter in the read-only mode.
	//
	// The default is false.
	//
	// BEP 43
	ReadOnly bool

	// MsgSize is the maximum size of the DHT message.
	//
	// The default is 4096.
	MsgSize int

	// SearchDepth is used to control the depth to send the "get_peers" or
	// "find_node" query recursively to get the peers storing the torrent
	// infohash.
	//
	// The default depth is 8.
	SearchDepth int

	// RespTimeout is the response timeout, that's, the response is valid
	// only before the timeout reaches.
	//
	// The default is "10s".
	RespTimeout time.Duration

	// RoutingTableStorage is used to store the nodes in the routing table.
	//
	// The default is nil.
	RoutingTableStorage RoutingTableStorage

	// PeerManager is used to manage the peers on torrent infohash,
	// which is called when receiving the "get_peers" query.
	//
	// The default uses the inner token-peer manager.
	PeerManager PeerManager

	// Blacklist is used to manage the ip blacklist.
	//
	// The default is NewMemoryBlacklist(1024, time.Hour*24*7).
	Blacklist Blacklist

	// ErrorLog is used to log the error.
	//
	// The default is log.Printf.
	ErrorLog func(format string, args ...interface{})

	// OnSearch is called when someone searches the torrent infohash,
	// that's, the "get_peers" query.
	//
	// The default callback does noting.
	OnSearch func(infohash string, ip net.Addr)

	// OnTorrent is called when someone has the torrent infohash
	// or someone has just downloaded the torrent infohash,
	// that's, the "get_peers" response or "announce_peer" query.
	//
	// The default callback does noting.
	OnTorrent func(infohash string, ip net.Addr)

	// HandleInMessage is used to intercept the incoming DHT message.
	// For example, you can debug the message as the log.
	//
	// Return true if going on handling by the default. Or return false.
	//
	// The default is nil.
	HandleInMessage func(net.Addr, *krpc.Message) bool

	// HandleOutMessage is used to intercept the outgoing DHT message.
	// For example, you can debug the message as the log.
	//
	// Return (false, nil) if going on handling by the default.
	//
	// The default is nil.
	HandleOutMessage func(net.Addr, *krpc.Message) (wrote bool, err error)
}

func (c Config) in(net.Addr, *krpc.Message) bool           { return true }
func (c Config) out(net.Addr, *krpc.Message) (bool, error) { return false, nil }

func (c *Config) set(conf ...Config) {
	if len(conf) > 0 {
		*c = conf[0]
	}

	if c.K <= 0 {
		c.K = 8
	}
	if c.ID.IsZero() {
		c.ID = metainfo.NewRandomHash()
	}
	if c.MsgSize <= 0 {
		c.MsgSize = 4096
	}
	if c.ErrorLog == nil {
		c.ErrorLog = log.Printf
	}
	if c.SearchDepth < 1 {
		c.SearchDepth = 8
	}
	if c.RoutingTableStorage == nil {
		c.RoutingTableStorage = noopStorage{}
	}
	if c.Blacklist == nil {
		c.Blacklist = NewMemoryBlacklist(1024, time.Hour*24*7)
	}
	if c.RespTimeout == 0 {
		c.RespTimeout = time.Second * 10
	}
	if c.OnSearch == nil {
		c.OnSearch = func(string, net.Addr) {}
	}
	if c.OnTorrent == nil {
		c.OnTorrent = func(string, net.Addr) {}
	}
	if c.HandleInMessage == nil {
		c.HandleInMessage = c.in
	}
	if c.HandleOutMessage == nil {
		c.HandleOutMessage = c.out
	}
}

// Server is a DHT server.
type Server struct {
	conf Config
	exit chan struct{}
	conn net.PacketConn
	once sync.Once

	ipv4 bool
	ipv6 bool
	want []krpc.Want

	peerManager        PeerManager
	routingTable4      *routingTable
	routingTable6      *routingTable
	tokenManager       *tokenManager
	tokenPeerManager   *tokenPeerManager
	transactionManager *transactionManager
}

// NewServer returns a new DHT server.
func NewServer(conn net.PacketConn, config ...Config) *Server {
	var conf Config
	conf.set(config...)

	if len(conf.IPProtocols) == 0 {
		host, _, err := net.SplitHostPort(conn.LocalAddr().String())
		if err != nil {
			panic(err)
		} else if ip := net.ParseIP(host); utils.IpIsZero(ip) {
			conf.IPProtocols = []IPProtocolStack{IPv4Protocol, IPv6Protocol}
		} else if ip.To4() != nil {
			conf.IPProtocols = []IPProtocolStack{IPv4Protocol}
		} else {
			conf.IPProtocols = []IPProtocolStack{IPv6Protocol}
		}
	}

	var ipv4, ipv6 bool
	var want []krpc.Want
	for _, ip := range conf.IPProtocols {
		switch ip {
		case IPv4Protocol:
			ipv4 = true
			want = append(want, krpc.WantNodes)
		case IPv6Protocol:
			ipv6 = true
			want = append(want, krpc.WantNodes6)
		}
	}

	s := &Server{
		ipv4:               ipv4,
		ipv6:               ipv6,
		want:               want,
		conn:               conn,
		conf:               conf,
		exit:               make(chan struct{}),
		peerManager:        conf.PeerManager,
		tokenManager:       newTokenManager(),
		tokenPeerManager:   newTokenPeerManager(),
		transactionManager: newTransactionManager(),
	}

	s.routingTable4 = newRoutingTable(s, false)
	s.routingTable6 = newRoutingTable(s, true)
	if s.peerManager == nil {
		s.peerManager = s.tokenPeerManager
	}

	return s
}

// ID returns the ID of the DHT server node.
func (s *Server) ID() metainfo.Hash { return s.conf.ID }

// Bootstrap initializes the routing table at first.
//
// Notice: If the routing table has had some nodes, it does noting.
func (s *Server) Bootstrap(addrs []string) {
	if (s.ipv4 && s.routingTable4.Len() == 0) ||
		(s.ipv6 && s.routingTable6.Len() == 0) {
		for _, addr := range addrs {
			as, err := metainfo.NewAddressesFromString(addr)
			if err != nil {
				s.conf.ErrorLog(err.Error())
				continue
			}

			for _, a := range as {
<<<<<<< HEAD
				if err = s.FindNode(a.Addr(), s.conf.ID); err != nil {
=======
				if isIPv6(a.IP) {
					if !s.ipv6 {
						continue
					}
				} else if !s.ipv4 {
					continue
				}

				if err = s.FindNode(a.UDPAddr(), s.conf.ID); err != nil {
>>>>>>> 319b24e5
					s.conf.ErrorLog(`fail to bootstrap '%s': %s`, a.String(), err)
				}
			}
		}
	}
}

// Node4Num returns the number of the ipv4 nodes in the routing table.
func (s *Server) Node4Num() int { return s.routingTable4.Len() }

// Node6Num returns the number of the ipv6 nodes in the routing table.
func (s *Server) Node6Num() int { return s.routingTable6.Len() }

// AddNode adds the node into the routing table.
//
// The returned value:
//   NodeAdded:           The node is added successfully.
//   NodeNotAdded:        The node is not added and is discarded.
//   NodeExistAndUpdated: The node has existed, and its status has been updated.
//   NodeExistAndChanged: The node has existed, but the address is inconsistent.
//                        The current node will be discarded.
//
func (s *Server) AddNode(node krpc.Node) int {
	// For IPv6
	if node.Addr.IsIPv6() {
		if s.ipv6 {
			return s.routingTable6.AddNode(node)
		}
		return NodeNotAdded
	}

	// For IPv4
	if s.ipv4 {
		return s.routingTable4.AddNode(node)
	}

	return NodeNotAdded
}

func (s *Server) addNode(a net.Addr, id metainfo.Hash, ro bool) (r int) {
	if ro { // BEP 43
		return NodeNotAdded
	}

	if r = s.AddNode(krpc.NewNodeByUDPAddr(id, a)); r == NodeExistAndChanged {
		s.conf.Blacklist.Add(utils.IPAddr(a), utils.Port(a))
	}

	return
}

func (s *Server) addNode2(node krpc.Node, ro bool) int {
	if ro { // BEP 43
		return NodeNotAdded
	}
	return s.AddNode(node)
}

func (s *Server) stop() {
	close(s.exit)
	s.routingTable4.Stop()
	s.routingTable6.Stop()
	s.tokenManager.Stop()
	s.tokenPeerManager.Stop()
	s.transactionManager.Stop()
	s.conf.Blacklist.Close()
}

// Close stops the DHT server.
func (s *Server) Close() { s.once.Do(s.stop) }

// Sync is used to synchronize the routing table to the underlying storage.
func (s *Server) Sync() {
	s.routingTable4.Sync()
	s.routingTable6.Sync()
}

// Run starts the DHT server.
func (s *Server) Run() {
	go s.routingTable4.Start(time.Minute * 5)
	go s.routingTable6.Start(time.Minute * 5)
	go s.tokenManager.Start(time.Minute * 10)
	go s.tokenPeerManager.Start(time.Hour * 24)
	go s.transactionManager.Start(s, s.conf.RespTimeout)

	buf := make([]byte, s.conf.MsgSize)
	for {
		n, raddr, err := s.conn.ReadFrom(buf)
		if err != nil {
			s.conf.ErrorLog("fail to read the dht message: %s", err)
			return
		}

		s.handlePacket(raddr.(net.Addr), buf[:n])
	}
}

func (s *Server) isDisabled(raddr net.Addr) bool {
	if utils.IsIPv6Addr(raddr) {
		if !s.ipv6 {
			return true
		}
	} else if !s.ipv4 {
		return true
	}
	return false
}

// HandlePacket handles the incoming DHT message.
func (s *Server) handlePacket(raddr net.Addr, data []byte) {
	if s.isDisabled(raddr) {
		return
	}

	// Check whether the raddr is in the ip blacklist. If yes, discard it.
	if s.conf.Blacklist.In(utils.IPAddr(raddr), utils.Port(raddr)) {
		return
	}

	var msg krpc.Message
	if err := bencode.DecodeBytes(data, &msg); err != nil {
		s.conf.ErrorLog("decode krpc message error: %s", err)
		return
	} else if msg.T == "" {
		s.conf.ErrorLog("no transaction id from '%s'", raddr)
		return
	}

	// TODO: Should we use a task pool??
	go s.handleMessage(raddr, msg)
}

func (s *Server) handleMessage(raddr net.Addr, m krpc.Message) {
	if !s.conf.HandleInMessage(raddr, &m) {
		return
	}

	switch m.Y {
	case "q":
		if !m.A.ID.IsZero() {
			r := s.addNode(raddr, m.A.ID, m.RO)
			if r != NodeExistAndChanged && !s.conf.ReadOnly { // BEP 43
				s.handleQuery(raddr, m)
			}
		}
	case "r":
		if !m.R.ID.IsZero() {
			if s.addNode(raddr, m.R.ID, m.RO) == NodeExistAndChanged {
				return
			}

			if t := s.transactionManager.PopTransaction(m.T, raddr); t != nil {
				t.OnResponse(t, raddr, m)
			}
		}
	case "e":
		if t := s.transactionManager.PopTransaction(m.T, raddr); t != nil {
			t.OnError(t, m.E.Code, m.E.Reason)
		}
	default:
		s.conf.ErrorLog("unknown dht message type '%s'", m.Y)
	}
}

func (s *Server) handleQuery(raddr net.Addr, m krpc.Message) {
	switch m.Q {
	case queryMethodPing:
		s.reply(raddr, m.T, krpc.ResponseResult{})
	case queryMethodFindNode: // See BEP 32
		var r krpc.ResponseResult
		n4 := m.A.ContainsWant(krpc.WantNodes)
		n6 := m.A.ContainsWant(krpc.WantNodes6)
		if !n4 && !n6 {
			if utils.IsIPv6Addr(raddr) {
				r.Nodes6 = s.routingTable6.Closest(m.A.InfoHash, s.conf.K)
			} else {
				r.Nodes = s.routingTable4.Closest(m.A.InfoHash, s.conf.K)
			}
		} else {
			if n4 {
				r.Nodes = s.routingTable4.Closest(m.A.InfoHash, s.conf.K)
			}
			if n6 {
				r.Nodes6 = s.routingTable6.Closest(m.A.InfoHash, s.conf.K)
			}
		}
		s.reply(raddr, m.T, r)
	case queryMethodGetPeers: // See BEP 32
		n4 := m.A.ContainsWant(krpc.WantNodes)
		n6 := m.A.ContainsWant(krpc.WantNodes6)

		// Get the ipv4/ipv6 peers storing the torrent infohash.
		var r krpc.ResponseResult
		if !n4 && !n6 {
			r.Values = s.peerManager.GetPeers(m.A.InfoHash, s.conf.K, utils.IsIPv6Addr(raddr))
		} else {
			if n4 {
				r.Values = s.peerManager.GetPeers(m.A.InfoHash, s.conf.K, false)
			}

			if n6 {
				values := s.peerManager.GetPeers(m.A.InfoHash, s.conf.K, true)
				if len(r.Values) == 0 {
					r.Values = values
				} else {
					r.Values = append(r.Values, values...)
				}
			}
		}

		// No Peers, and return the closest other nodes.
		if len(r.Values) == 0 {
			if !n4 && !n6 {
				if utils.IsIPv6Addr(raddr) {
					r.Nodes6 = s.routingTable6.Closest(m.A.InfoHash, s.conf.K)
				} else {
					r.Nodes = s.routingTable4.Closest(m.A.InfoHash, s.conf.K)
				}
			} else {
				if n4 {
					r.Nodes = s.routingTable4.Closest(m.A.InfoHash, s.conf.K)
				}
				if n6 {
					r.Nodes6 = s.routingTable6.Closest(m.A.InfoHash, s.conf.K)
				}
			}
		}

		r.Token = s.tokenManager.Token(raddr)
		s.reply(raddr, m.T, r)
		s.conf.OnSearch(m.A.InfoHash.HexString(), raddr)
	case queryMethodAnnouncePeer:
		if s.tokenManager.Check(raddr, m.A.Token) {
			return
		}
		s.reply(raddr, m.T, krpc.ResponseResult{})
		s.conf.OnTorrent(m.A.InfoHash.HexString(), raddr)
	default:
		s.sendError(raddr, m.T, "unknown query method", krpc.ErrorCodeMethodUnknown)
	}
}

func (s *Server) send(raddr net.Addr, m krpc.Message) (wrote bool, err error) {
	// // TODO: Should we check the ip blacklist??
	// if s.conf.Blacklist.In(utils.IPaddr(raddr), utils.Port(raddr)) {
	//     return
	// }

	m.RO = s.conf.ReadOnly // BEP 43
	if wrote, err = s.conf.HandleOutMessage(raddr, &m); !wrote && err == nil {
		wrote, err = s._send(raddr, m)
	}

	return
}

func (s *Server) _send(raddr net.Addr, m krpc.Message) (wrote bool, err error) {
	if m.T == "" || m.Y == "" {
		panic(`DHT message "t" or "y" must not be empty`)
	}

	buf := bytes.NewBuffer(nil)
	buf.Grow(128)
	if err = bencode.NewEncoder(buf).Encode(m); err != nil {
		panic(err)
	}

	n, err := s.conn.WriteTo(buf.Bytes(), raddr)
	if err != nil {
		err = fmt.Errorf("error writing %d bytes to %s: %s", buf.Len(), raddr, err)
		s.conf.Blacklist.Add(utils.IPAddr(raddr), 0)
		return
	}

	wrote = true
	if n != buf.Len() {
		err = io.ErrShortWrite
	}

	return
}

func (s *Server) sendError(raddr net.Addr, tid, reason string, code int) {
	if _, err := s.send(raddr, krpc.NewErrorMsg(tid, code, reason)); err != nil {
		s.conf.ErrorLog("error replying to %s: %s", raddr.String(), err.Error())
	}
}

func (s *Server) reply(raddr net.Addr, tid string, r krpc.ResponseResult) {
	r.ID = s.conf.ID
	if _, err := s.send(raddr, krpc.NewResponseMsg(tid, r)); err != nil {
		s.conf.ErrorLog("error replying to %s: %s", raddr.String(), err.Error())
	}
}

func (s *Server) request(t *transaction) (err error) {
	if s.isDisabled(t.Addr) {
		return errUnsupportedIPProtocol
	}

	t.Arg.ID = s.conf.ID
	if t.ID == "" {
		t.ID = s.transactionManager.GetTransactionID()
	}
	if _, err = s.send(t.Addr, krpc.NewQueryMsg(t.ID, t.Query, t.Arg)); err != nil {
		s.conf.ErrorLog("error replying to %s: %s", t.Addr.String(), err.Error())
	} else {
		s.transactionManager.AddTransaction(t)
	}
	return
}

func (s *Server) onError(t *transaction, code int, reason string) {
	s.conf.ErrorLog("got an error to ping '%s': code=%d, reason=%s",
		t.Addr.String(), code, reason)
	t.Done(Result{Code: code, Reason: reason})
}

func (s *Server) onTimeout(t *transaction) {
	// TODO: Should we use a task pool??
	t.Done(Result{Timeout: true})

	var qid string
	switch t.Query {
	case "find_node":
		qid = t.Arg.Target.String()
	case "get_peers", "announce_peer":
		qid = t.Arg.InfoHash.String()
	}
	s.conf.ErrorLog("transaction '%s' timeout: sid=%s, q=%s, qid=%s, laddr=%s, raddr=%s",
		t.ID, s.conf.ID, t.Query, qid, s.conn.LocalAddr(), t.Addr.String())
}

func (s *Server) onPingResp(t *transaction, a net.Addr, m krpc.Message) {
	t.Done(Result{})
}

func (s *Server) onGetPeersResp(t *transaction, a net.Addr, m krpc.Message) {
	// Store the response node with the token.
	if m.R.Token != "" {
		s.tokenPeerManager.Set(m.R.ID, a, m.R.Token)
	}

	// Get the peers.
	if len(m.R.Values) > 0 {
		t.Done(Result{Peers: m.R.Values})
		for _, addr := range m.R.Values {
			s.conf.OnTorrent(t.Arg.InfoHash.HexString(), addr.IP)
		}
		return
	}

	// Terminate the transaction.
	t.Done(Result{})

	// Search the torrent infohash recursively.
	t.Depth--
	if t.Depth < 1 {
		return
	}

	var found bool
	ids := t.Visited
	nodes := make([]krpc.Node, 0, len(m.R.Nodes)+len(m.R.Nodes6))
	for _, node := range m.R.Nodes {
		if node.ID == t.Arg.InfoHash {
			found = true
		}
		if ids.Contains(node.ID) {
			continue
		}
		if s.addNode2(node, m.RO) == NodeAdded {
			nodes = append(nodes, node)
			ids = append(ids, node.ID)
		}
	}
	for _, node := range m.R.Nodes6 {
		if node.ID == t.Arg.InfoHash {
			found = true
		}
		if ids.Contains(node.ID) {
			continue
		}
		if s.addNode2(node, m.RO) == NodeAdded {
			nodes = append(nodes, node)
			ids = append(ids, node.ID)
		}
	}

	if found || len(nodes) == 0 {
		return
	}

	for _, node := range nodes {
		s.getPeers(t.Arg.InfoHash, node.Addr, t.Depth, ids, t.Callback)
	}
}

func (s *Server) getPeers(info metainfo.Hash, addr metainfo.Address, depth int,
	ids metainfo.Hashes, cb ...func(Result)) {
	arg := krpc.QueryArg{InfoHash: info, Wants: s.want}
	t := newTransaction(s, addr.Addr(), queryMethodGetPeers, arg, cb...)
	t.OnResponse = s.onGetPeersResp
	t.Depth = depth
	t.Visited = ids
	if err := s.request(t); err != nil {
		s.conf.ErrorLog("fail to send query message to '%s': %s", addr.String(), err)
	}
}

// Ping sends a PING query to addr, and the callback function cb will be called
// when the response or error is returned, or it's timeout.
func (s *Server) Ping(addr net.Addr, cb ...func(Result)) (err error) {
	t := newTransaction(s, addr, queryMethodPing, krpc.QueryArg{}, cb...)
	t.OnResponse = s.onPingResp
	return s.request(t)
}

// GetPeers searches the peer storing the torrent by the infohash of the torrent,
// which will search it recursively until some peers are returned or it reaches
// the maximun depth, that's, ServerConfig.SearchDepth.
//
// If cb is given, it will be called when some peers are returned.
// Notice: it may be called for many times.
func (s *Server) GetPeers(infohash metainfo.Hash, cb ...func(Result)) {
	if infohash.IsZero() {
		panic("the infohash of the torrent is ZERO")
	}

	var nodes []krpc.Node
	if s.ipv4 {
		nodes = s.routingTable4.Closest(infohash, s.conf.K)
	}
	if s.ipv6 {
		nodes = append(nodes, s.routingTable6.Closest(infohash, s.conf.K)...)
	}

	if len(nodes) == 0 {
		if len(cb) != 0 && cb[0] != nil {
			cb[0](Result{})
		}
		return
	}

	ids := make(metainfo.Hashes, len(nodes))
	for i, node := range nodes {
		ids[i] = node.ID
	}

	for _, node := range nodes {
		s.getPeers(infohash, node.Addr, s.conf.SearchDepth, ids, cb...)
	}

}

// AnnouncePeer announces the torrent infohash to the K closest nodes,
// and returns the nodes to which it sends the announce_peer query.
func (s *Server) AnnouncePeer(infohash metainfo.Hash, port uint16, impliedPort bool) []krpc.Node {
	if infohash.IsZero() {
		panic("the infohash of the torrent is ZERO")
	}

	var nodes []krpc.Node
	if s.ipv4 {
		nodes = s.routingTable4.Closest(infohash, s.conf.K)
	}
	if s.ipv6 {
		nodes = append(nodes, s.routingTable6.Closest(infohash, s.conf.K)...)
	}

	sentNodes := make([]krpc.Node, 0, len(nodes))
	for _, node := range nodes {
		addr := node.Addr.Addr()
		token := s.tokenPeerManager.Get(infohash, addr)
		if token == "" {
			continue
		}

		arg := krpc.QueryArg{ImpliedPort: impliedPort, InfoHash: infohash, Port: port, Token: token}
		t := newTransaction(s, addr, queryMethodAnnouncePeer, arg)
		if err := s.request(t); err != nil {
			s.conf.ErrorLog("fail to send query message to '%s': %s", addr.String(), err)
		} else {
			sentNodes = append(sentNodes, node)
		}
	}

	return sentNodes
}

// FindNode sends the "find_node" query to the addr to find the target node.
//
// Notice: In general, it's used to bootstrap the routing table.
func (s *Server) FindNode(addr net.Addr, target metainfo.Hash) error {
	if target.IsZero() {
		panic("the target is ZERO")
	}

	return s.findNode(target, addr, s.conf.SearchDepth, nil)
}

func (s *Server) findNode(target metainfo.Hash, addr net.Addr, depth int,
	ids metainfo.Hashes) error {
	arg := krpc.QueryArg{Target: target, Wants: s.want}
	t := newTransaction(s, addr, queryMethodFindNode, arg)
	t.OnResponse = s.onFindNodeResp
	t.Visited = ids
	return s.request(t)
}

<<<<<<< HEAD
func (s *Server) onFindNodeResp(t *transaction, a net.Addr, m krpc.Message) {
=======
func (s *Server) onFindNodeResp(t *transaction, a *net.UDPAddr, m krpc.Message) {
	t.Done(Result{})

>>>>>>> 319b24e5
	// Search the target node recursively.
	t.Depth--
	if t.Depth < 1 {
		return
	}

	var found bool
	ids := t.Visited
	nodes := make([]krpc.Node, 0, len(m.R.Nodes)+len(m.R.Nodes6))
	for _, node := range m.R.Nodes {
		if node.ID == t.Arg.Target {
			found = true
		}
		if ids.Contains(node.ID) {
			continue
		}
		if s.addNode2(node, m.RO) == NodeAdded {
			nodes = append(nodes, node)
			ids = append(ids, node.ID)
		}
	}
	for _, node := range m.R.Nodes6 {
		if node.ID == t.Arg.Target {
			found = true
		}
		if ids.Contains(node.ID) {
			continue
		}
		if s.addNode2(node, m.RO) == NodeAdded {
			nodes = append(nodes, node)
			ids = append(ids, node.ID)
		}
	}

	if found || len(nodes) == 0 {
		return
	}

	for _, node := range nodes {
		err := s.findNode(t.Arg.Target, node.Addr.Addr(), t.Depth, ids)
		if err != nil {
			s.conf.ErrorLog(`fail to send "find_node" query to '%s': %s`,
				node.Addr.String(), err)
		}
	}
}<|MERGE_RESOLUTION|>--- conflicted
+++ resolved
@@ -300,19 +300,7 @@
 			}
 
 			for _, a := range as {
-<<<<<<< HEAD
 				if err = s.FindNode(a.Addr(), s.conf.ID); err != nil {
-=======
-				if isIPv6(a.IP) {
-					if !s.ipv6 {
-						continue
-					}
-				} else if !s.ipv4 {
-					continue
-				}
-
-				if err = s.FindNode(a.UDPAddr(), s.conf.ID); err != nil {
->>>>>>> 319b24e5
 					s.conf.ErrorLog(`fail to bootstrap '%s': %s`, a.String(), err)
 				}
 			}
@@ -823,13 +811,7 @@
 	return s.request(t)
 }
 
-<<<<<<< HEAD
 func (s *Server) onFindNodeResp(t *transaction, a net.Addr, m krpc.Message) {
-=======
-func (s *Server) onFindNodeResp(t *transaction, a *net.UDPAddr, m krpc.Message) {
-	t.Done(Result{})
-
->>>>>>> 319b24e5
 	// Search the target node recursively.
 	t.Depth--
 	if t.Depth < 1 {
